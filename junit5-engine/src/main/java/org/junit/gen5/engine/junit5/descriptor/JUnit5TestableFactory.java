--- conflicted
+++ resolved
@@ -10,12 +10,8 @@
 
 package org.junit.gen5.engine.junit5.descriptor;
 
-<<<<<<< HEAD
 import static org.junit.gen5.commons.util.ReflectionUtils.loadClass;
 
-=======
-import java.lang.reflect.AnnotatedElement;
->>>>>>> 71a62f19
 import java.lang.reflect.Method;
 import java.util.ArrayList;
 import java.util.Arrays;
@@ -30,7 +26,6 @@
 import org.junit.gen5.engine.junit5.testers.IsTestMethod;
 
 /**
- * @author Sam Brannen
  * @since 5.0
  */
 class JUnit5TestableFactory {
@@ -58,9 +53,9 @@
 		return fromClass(clazz, engineId);
 	}
 
-<<<<<<< HEAD
 	public JUnit5Testable fromClass(Class<?> clazz, String engineId) {
 		Preconditions.notNull(clazz, "clazz must not be null");
+		Preconditions.notBlank(engineId, "Engine ID must not be null or empty");
 		if (canBeTestClass.test(clazz)) {
 			String uniqueId = engineId + ":" + clazz.getName();
 			return new JUnit5Class(uniqueId, clazz);
@@ -78,31 +73,12 @@
 	}
 
 	public JUnit5Testable fromMethod(Method testMethod, Class<?> clazz, String engineId) {
-		JUnit5Testable containerTestable = fromClass(clazz, engineId);
 		if (!isTestMethod.test(testMethod)) {
 			throwCannotResolveMethodException(testMethod);
 		}
-		String uniqueId = createUniqueIdForMethod(testMethod, containerTestable.getUniqueId());
+		String uniqueId = String.format("%s#%s(%s)", fromClass(clazz, engineId).getUniqueId(), testMethod.getName(),
+			ObjectUtils.nullSafeToString(testMethod.getParameterTypes()));
 		return new JUnit5Method(uniqueId, testMethod, clazz);
-=======
-	JUnit5Testable fromClass(Class<?> clazz, String engineId) {
-		Preconditions.notNull(clazz, "Class must not be null");
-		Preconditions.notBlank(engineId, "Engine ID must not be null or empty");
-		String uniqueId = engineId + ":" + clazz.getName();
-		return new JUnit5Class(uniqueId, clazz);
-	}
-
-	JUnit5Testable fromMethod(Method method, Class<?> clazz, String engineId) {
-		Preconditions.notNull(method, "Method must not be null");
-		Preconditions.notNull(clazz, "Class must not be null");
-		String uniqueId = String.format("%s#%s(%s)", fromClass(clazz, engineId).getUniqueId(), method.getName(),
-			ObjectUtils.nullSafeToString(method.getParameterTypes()));
-		return new JUnit5Method(uniqueId, method, clazz);
->>>>>>> 71a62f19
-	}
-
-	private String createUniqueIdForMethod(Method testMethod, String parentUniqueId) {
-		return parentUniqueId + "#" + testMethod.getName() + createParameterIdPart(testMethod);
 	}
 
 	private List<String> split(String uniqueId) {
@@ -117,13 +93,6 @@
 		}
 		parts.add(currentPart);
 		return parts;
-	}
-
-<<<<<<< HEAD
-	private String createParameterIdPart(Method testMethod) {
-		String parameterString = Arrays.stream(testMethod.getParameterTypes()).map(Class::getName).collect(
-			Collectors.joining(","));
-		return "(" + parameterString + ")";
 	}
 
 	private JUnit5Testable createTestable(String uniqueId, String engineId, List<String> parts, JUnit5Testable last) {
@@ -146,54 +115,9 @@
 				break;
 			}
 			default:
-				throwCannotResolveUniqueIdException(uniqueId, head);
+				throw createCannotResolveUniqueIdException(uniqueId, head);
 		}
 		return createTestable(uniqueId, engineId, parts, next);
-=======
-	private JUnit5Testable createElement(String uniqueId, List<String> parts) {
-		AnnotatedElement currentJavaElement = null;
-		Class<?> currentJavaContainer = null;
-		String head = parts.remove(0);
-		while (true) {
-			switch (head.charAt(0)) {
-				case ':': {
-					currentJavaElement = findTopLevelClass(head);
-					break;
-				}
-				case '$': {
-					currentJavaContainer = (Class<?>) currentJavaElement;
-					currentJavaElement = findNestedClass(head, (Class<?>) currentJavaElement);
-					break;
-				}
-				case '#': {
-					currentJavaContainer = (Class<?>) currentJavaElement;
-					currentJavaElement = findMethod(head, currentJavaContainer, uniqueId);
-					break;
-				}
-				default: {
-					currentJavaContainer = null;
-					currentJavaElement = null;
-				}
-			}
-
-			if (currentJavaElement == null) {
-				throw createCannotResolveUniqueIdException(uniqueId, head);
-			}
-			if (parts.isEmpty()) {
-				break;
-			}
-			head = parts.remove(0);
-		}
-		if (currentJavaElement instanceof Method) {
-			return new JUnit5Method(uniqueId, (Method) currentJavaElement, currentJavaContainer);
-		}
-		if (currentJavaElement instanceof Class) {
-			return new JUnit5Class(uniqueId, (Class<?>) currentJavaElement);
-		}
-
-		// Should not happen
-		return null;
->>>>>>> 71a62f19
 	}
 
 	private Method findMethod(String methodSpecPart, Class<?> clazz, String uniqueId) {
@@ -226,33 +150,21 @@
 				methodName, ObjectUtils.nullSafeToString(parameterTypes))));
 	}
 
-<<<<<<< HEAD
 	private Class<?> findNestedContext(String nameExtension, Class<?> containerClass) {
-		String fullClassName = containerClass.getName() + "$" + nameExtension.substring(1);
-		return classByName(fullClassName);
-=======
-	private static Class<?> findNestedClass(String nameExtension, Class<?> containerClass) {
-		return loadClassByName(containerClass.getName() + nameExtension);
->>>>>>> 71a62f19
+		return classByName(containerClass.getName() + "$" + nameExtension.substring(1));
 	}
 
-	private static Class<?> findTopLevelClass(String classNamePart) {
+	private Class<?> findTopLevelClass(String classNamePart) {
 		return loadClassByName(classNamePart.substring(1));
 	}
 
-<<<<<<< HEAD
 	private Class<?> classByName(String className) {
 		return loadClass(className).orElseThrow(
 			() -> new IllegalArgumentException(String.format("Cannot resolve class name '%s'", className)));
 	}
 
-	private void throwCannotResolveClassException(Class<?> clazz) {
-		throw new IllegalArgumentException(
-			String.format("Cannot resolve class name '%s' because it's not a test container", clazz.getName()));
-=======
-	private static Class<?> loadClassByName(String className) {
+	private Class<?> loadClassByName(String className) {
 		return ReflectionUtils.loadClass(className).orElse(null);
->>>>>>> 71a62f19
 	}
 
 	private Class<?> loadRequiredClass(String className, String fullUniqueId, String uniqueIdPart) {
@@ -269,4 +181,9 @@
 		throw new IllegalArgumentException(String.format("Method '%s' is not a test method.", method.getName()));
 	}
 
+	private void throwCannotResolveClassException(Class<?> clazz) {
+		throw new IllegalArgumentException(
+			String.format("Cannot resolve class name '%s' because it's not a test container", clazz.getName()));
+	}
+
 }